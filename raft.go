--- conflicted
+++ resolved
@@ -6,13 +6,6 @@
 	"fmt"
 	"io"
 	"io/ioutil"
-<<<<<<< HEAD
-	"log"
-	"os"
-	"strconv"
-	"sync"
-=======
->>>>>>> c837e57a
 	"time"
 
 	"github.com/armon/go-metrics"
